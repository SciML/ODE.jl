# Ordinary Differential Equation Solvers

module ODE

using Polynomial

## minimal function export list
<<<<<<< HEAD
export ode23, ode4, ode45, ode4s, ode4ms, dop853, ODEProblem
=======
export ode23, ode4, ode45, ode4s, ode4ms, ode78
>>>>>>> 913a3a5e

## complete function export list
#export ode23, ode4,
#    oderkf, ode45, ode45_dp, ode45_fb, ode45_ck,
#    oderosenbrock, ode4s, ode4s_kr, ode4s_s,
#    ode4ms, ode_ms

include("dop853.jl")

#ODE23  Solve non-stiff differential equations.
#
#   ODE23(F,TSPAN,Y0) with TSPAN = [T0 TFINAL] integrates the system
#   of differential equations dy/dt = f(t,y) from t = T0 to t = TFINAL.
#   The initial condition is y(T0) = Y0.
#
#   The first argument, F, is a function handle or an anonymous function
#   that defines f(t,y).  This function must have two input arguments,
#   t and y, and must return a column vector of the derivatives, dy/dt.
#
#   With two output arguments, [T,Y] = ODE23(...) returns a column
#   vector T and an array Y where Y(:,k) is the solution at T(k).
#
#   More than four input arguments, ODE23(F,TSPAN,Y0,RTOL,P1,P2,...),
#   are passed on to F, F(T,Y,P1,P2,...).
#
#   ODE23 uses the Runge-Kutta (2,3) method of Bogacki and Shampine (BS23).
#
#   Example
#      tspan = [0, 2*pi]
#      y0 = [1, 0]
#      F = (t, y) -> [0 1; -1 0]*y
#      ode23(F, tspan, y0)
#
#   See also ODE23.

# Initialize variables.
# Adapted from Cleve Moler's textbook
# http://www.mathworks.com/moler/ncm/ode23tx.m
function ode23(F, y0, tspan; reltol = 1.e-5, abstol = 1.e-8)
    if reltol == 0
        warn("setting reltol = 0 gives a step size of zero")
    end

    threshold = abstol / reltol

    t = tspan[1]
    tfinal = tspan[end]
    tdir = sign(tfinal - t)
    hmax = abs(0.1*(tfinal-t))
    y = y0

    tout = t
    yout = Array(typeof(y0),1)
    yout[1] = y

    tlen = length(t)

    # Compute initial step size.

    s1 = F(t, y)
    r = norm(s1./max(abs(y), threshold), Inf) + realmin() # TODO: fix type bug in max()
    h = tdir*0.8*reltol^(1/3)/r

    # The main loop.

    while t != tfinal

        hmin = 16*eps()*abs(t)
        if abs(h) > hmax; h = tdir*hmax; end
        if abs(h) < hmin; h = tdir*hmin; end

        # Stretch the step if t is close to tfinal.

        if 1.1*abs(h) >= abs(tfinal - t)
            h = tfinal - t
        end

        # Attempt a step.

        s2 = F(t+h/2, y+h/2*s1)
        s3 = F(t+3*h/4, y+3*h/4*s2)
        tnew = t + h
        ynew = y + h*(2*s1 + 3*s2 + 4*s3)/9
        s4 = F(tnew, ynew)

        # Estimate the error.

        e = h*(-5*s1 + 6*s2 + 8*s3 - 9*s4)/72
        err = norm(e./max(max(abs(y), abs(ynew)), threshold), Inf) + realmin()

        # Accept the solution if the estimated error is less than the tolerance.

        if err <= reltol
            t = tnew
            y = ynew
            tout = [tout; t]
            push!(yout, y)
            s1 = s4   # Reuse final function value to start new step
        end

        # Compute a new step size.

        h = h*min(5, 0.8*(reltol/err)^(1/3))

        # Exit early if step size is too small.

        if abs(h) <= hmin
            println("Step size ", h, " too small at t = ", t)
            t = tfinal
        end

    end # while (t != tfinal)

    return tout, yout

end # ode23



# ode45 adapted from http://users.powernet.co.uk/kienzle/octave/matcompat/scripts/ode_v1.11/ode45.m
# (a newer version (v1.15) can be found here https://sites.google.com/site/comperem/home/ode_solvers)
#
# ode45 (v1.11) integrates a system of ordinary differential equations using
# 4th & 5th order embedded formulas from Dormand & Prince or Fehlberg.
#
# The Fehlberg 4(5) pair is established and works well, however, the
# Dormand-Prince 4(5) pair minimizes the local truncation error in the
# 5th-order estimate which is what is used to step forward (local extrapolation.)
# Generally it produces more accurate results and costs roughly the same
# computationally.  The Dormand-Prince pair is the default.
#
# This is a 4th-order accurate integrator therefore the local error normally
# expected would be O(h^5).  However, because this particular implementation
# uses the 5th-order estimate for xout (i.e. local extrapolation) moving
# forward with the 5th-order estimate should yield errors on the order of O(h^6).
#
# The order of the RK method is the order of the local *truncation* error, d.
# The local truncation error is defined as the principle error term in the
# portion of the Taylor series expansion that gets dropped.  This portion of
# the Taylor series exapansion is within the group of terms that gets multipled
# by h in the solution definition of the general RK method.  Therefore, the
# order-p solution created by the RK method will be roughly accurate to
# within O(h^(p+1)).  The difference between two different-order solutions is
# the definition of the "local error," l.  This makes the local error, l, as
# large as the error in the lower order method, which is the truncation
# error, d, times h, resulting in O(h^(p+1)).
# Summary:   For an RK method of order-p,
#            - the local truncation error is O(h^p)
#            - the local error (used for stepsize adjustment) is O(h^(p+1))
#
# This requires 6 function evaluations per integration step.
#
# The error estimate formula and slopes are from
# Numerical Methods for Engineers, 2nd Ed., Chappra & Cannle, McGraw-Hill, 1985
#
# Usage:
#         (tout, xout) = ode45(F, tspan, x0)
#
# INPUT:
# F     - User-defined function
#         Call: xprime = F(t,x)
#         t      - Time (scalar).
#         x      - Solution column-vector.
#         xprime - Returned derivative COLUMN-vector; xprime(i) = dx(i)/dt.
# tspan - [ tstart, tfinal ]
# x0    - Initial value COLUMN-vector.
#
# OUTPUT:
# tout  - Returned integration time points (column-vector).
# xout  - Returned solution, one solution column-vector per tout-value.
#
# Original Octave implementation:
# Marc Compere
# CompereM@asme.org
# created : 06 October 1999
# modified: 17 January 2001
function oderkf(F, x0, tspan, p, a, bs, bp; reltol = 1.0e-5, abstol = 1.0e-8)
    # see p.91 in the Ascher & Petzold reference for more infomation.
    pow = 1/p   # use the higher order to estimate the next step size

    c = sum(a, 2)   # consistency condition

    # Initialization
    t = tspan[1]
    tfinal = tspan[end]
    tdir = sign(tfinal - t)
    hmax = abs(tfinal - t)/2.5
    hmin = abs(tfinal - t)/1e9
    h = tdir*abs(tfinal - t)/100  # initial guess at a step size
    x = x0
    tout = t            # first output time
    xout = Array(typeof(x0), 1)
    xout[1] = x         # first output solution

    k = Array(typeof(x0), length(c))
    k[1] = F(t,x) # first stage

    while abs(t) != abs(tfinal) && abs(h) >= hmin
        if abs(h) > abs(tfinal-t)
            h = tfinal - t
        end

        #(p-1)th and pth order estimates
        xs = x + h*bs[1]*k[1]
        xp = x + h*bp[1]*k[1]
        for j = 2:length(c)
            dx = a[j,1]*k[1]
            for i = 2:j-1
                dx += a[j,i]*k[i]
            end
            k[j] = F(t + h*c[j], x + h*dx)

            # compute the (p-1)th order estimate
            xs = xs + h*bs[j]*k[j]
            # compute the pth order estimate
            xp = xp + h*bp[j]*k[j]
        end

        # estimate the local truncation error
        gamma1 = xs - xp

        # Estimate the error and the acceptable error
        delta = norm(gamma1, Inf)              # actual error
        tau   = max(reltol*norm(x,Inf),abstol) # allowable error

        # Update the solution only if the error is acceptable
        if delta <= tau
            t = t + h
            x = xp    # <-- using the higher order estimate is called 'local extrapolation'
            tout = [tout; t]
            push!(xout, x)

            # Compute the slopes by computing the k[:,j+1]'th column based on the previous k[:,1:j] columns
            # notes: k needs to end up as an Nxs, a is 7x6, which is s by (s-1),
            #        s is the number of intermediate RK stages on [t (t+h)] (Dormand-Prince has s=7 stages)
            if c[end] == 1
                # Assign the last stage for x(k) as the first stage for computing x[k+1].
                # This is part of the Dormand-Prince pair caveat.
                # k[:,7] has already been computed, so use it instead of recomputing it
                # again as k[:,1] during the next step.
                k[1] = k[end]
            else
                k[1] = F(t,x) # first stage
            end
        end

        # Update the step size
        h = min(hmax, 0.8*h*(tau/delta)^pow)
    end # while (t < tfinal) & (h >= hmin)

    if abs(t) < abs(tfinal)
      println("Step size grew too small. t=", t, ", h=", abs(h), ", x=", x)
    end

    return tout, xout
end

# Bogacki–Shampine coefficients
const bs_coefficients = (3,
                         [    0           0      0      0
                              1/2         0      0      0
                              0         3/4      0      0
                              2/9       1/3     4/9     0],
                         # 2nd order b-coefficients
                         [7/24 1/4 1/3 1/8],
                         # 3rd order b-coefficients
                         [2/9 1/3 4/9 0],
                         )
ode23_bs(F, x0, tspan; kwargs...) = oderkf(F, x0, tspan, bs_coefficients...; kwargs...)


# Both the Dormand-Prince and Fehlberg 4(5) coefficients are from a tableau in
# U.M. Ascher, L.R. Petzold, Computer Methods for  Ordinary Differential Equations
# and Differential-Agebraic Equations, Society for Industrial and Applied Mathematics
# (SIAM), Philadelphia, 1998
#
# Dormand-Prince coefficients
const dp_coefficients = (5,
                         [    0           0          0         0         0        0
                              1/5         0          0         0         0        0
                              3/40        9/40       0         0         0        0
                             44/45      -56/15      32/9       0         0        0
                          19372/6561 -25360/2187 64448/6561 -212/729     0        0
                           9017/3168   -355/33   46732/5247   49/176 -5103/18656  0
                             35/384       0        500/1113  125/192 -2187/6784  11/84],
                         # 4th order b-coefficients
                         [5179/57600 0 7571/16695 393/640 -92097/339200 187/2100 1/40],
                         # 5th order b-coefficients
                         [35/384 0 500/1113 125/192 -2187/6784 11/84 0],
                         )
ode45_dp(F, x0, tspan; kwargs...) = oderkf(F, x0, tspan, dp_coefficients...; kwargs...)

# Fehlberg coefficients
const fb_coefficients = (5,
                         [    0         0          0         0        0
                             1/4        0          0         0        0
                             3/32       9/32       0         0        0
                          1932/2197 -7200/2197  7296/2197    0        0
                           439/216     -8       3680/513  -845/4104   0
                            -8/27       2      -3544/2565 1859/4104 -11/40],
                         # 4th order b-coefficients
                         [25/216 0 1408/2565 2197/4104 -1/5 0],
                         # 5th order b-coefficients
                         [16/135 0 6656/12825 28561/56430 -9/50 2/55],
                         )
ode45_fb(F, x0, tspan; kwargs...) = oderkf(F, x0, tspan, fb_coefficients...; kwargs...)

# Cash-Karp coefficients
# Numerical Recipes in Fortran 77
const ck_coefficients = (5,
                         [   0         0       0           0          0
                             1/5       0       0           0          0
                             3/40      9/40    0           0          0
                             3/10     -9/10    6/5         0          0
                           -11/54      5/2   -70/27       35/27       0
                          1631/55296 175/512 575/13824 44275/110592 253/4096],
                         # 4th order b-coefficients
                         [37/378 0 250/621 125/594 0 512/1771],
                         # 5th order b-coefficients
                         [2825/27648 0 18575/48384 13525/55296 277/14336 1/4],
                         )
ode45_ck(F, x0, tspan; kwargs...) = oderkf(F, x0, tspan, ck_coefficients...; kwargs...)


# Fehlberg 7(8) coefficients
# Values from pag. 65, Fehlberg, Erwin. "Classical fifth-, sixth-, seventh-, and eighth-order Runge-Kutta formulas with stepsize control".
# National Aeronautics and Space Administration.
const fb_coefficients_78 = (8,
                            [     0      0      0       0        0         0       0       0     0      0    0 0
                                  2/27   0      0       0        0         0       0       0     0      0    0 0
                                  1/36   1/12   0       0        0         0       0       0     0      0    0 0
                                  1/24   0      1/8     0        0         0       0       0     0      0    0 0
                                  5/12   0    -25/16   25/16     0         0       0       0     0      0    0 0
                                  1/20   0      0       1/4      1/5       0       0       0     0      0    0 0
                                -25/108  0      0     125/108  -65/27    125/54    0       0     0      0    0 0
                                 31/300  0      0       0       61/225    -2/9    13/900   0     0      0    0 0
                                  2      0      0     -53/6    704/45   -107/9    67/90    3     0      0    0 0
                                -91/108  0      0      23/108 -976/135   311/54  -19/60   17/6  -1/12   0    0 0
                               2383/4100 0      0    -341/164 4496/1025 -301/82 2133/4100 45/82 45/164 18/41 0 0
                                  3/205  0      0       0        0        -6/41   -3/205  -3/41  3/41   6/41 0 0
                              -1777/4100 0      0    -341/164 4496/1025 -289/82 2193/4100 51/82 33/164 12/41 0 1],
                            # 7th order b-coefficients
                            [41/840 0 0 0 0 34/105 9/35 9/35 9/280 9/280 41/840 0 0],
                            # 8th order b-coefficients
                            [0 0 0 0 0 34/105 9/35 9/35 9/280 9/280 0 41/840 41/840],
                            )
ode78_fb(F, x0, tspan; kwargs...) = oderkf(F, x0, tspan, fb_coefficients_78...; kwargs...)

# Use Fehlberg version of ode78 by default
const ode78 = ode78_fb

# Use Dormand Prince version of ode45 by default
const ode45 = ode45_dp

# some higher-order embedded methods can be found in:
# P.J. Prince and J.R.Dormand: High order embedded Runge-Kutta formulae, Journal of Computational and Applied Mathematics 7(1), 1981.


#ODE4  Solve non-stiff differential equations, fourth order
#   fixed-step Runge-Kutta method.
#
#   [T,X] = ODE4(ODEFUN, TSPAN, X0) with TSPAN = [T0:H:TFINAL]
#   integrates the system of differential equations x' = f(t,x) from time
#   T0 to TFINAL in steps of H with initial conditions X0. Function
#   ODEFUN(T,X) must return a column vector corresponding to f(t,x). Each
#   row in the solution array X corresponds to a time returned in the
#   column vector T.
function ode4(F, x0, tspan)
    h = diff(tspan)
    x = Array(typeof(x0), length(tspan))
    x[1] = x0

    midxdot = Array(typeof(x0), 4)
    for i = 1:length(tspan)-1
        # Compute midstep derivatives
        midxdot[1] = F(tspan[i],         x[i])
        midxdot[2] = 2*F(tspan[i]+h[i]./2, x[i] + midxdot[1].*h[i]./2)
        midxdot[3] = 2*F(tspan[i]+h[i]./2, x[i] + midxdot[2].*h[i]./2)
        midxdot[4] = F(tspan[i]+h[i],    x[i] + midxdot[3].*h[i])

        # Integrate
        x[i+1] = x[i] + 1/6 .*h[i].*sum(midxdot)
    end
    return [tspan], x
end

#ODEROSENBROCK Solve stiff differential equations, Rosenbrock method
#    with provided coefficients.
function oderosenbrock(F, x0, tspan, gamma, a, b, c; jacobian=nothing)
    # Crude forward finite differences estimator as fallback
    # FIXME: This doesn't really work if x is anything but a Vector or a scalar
    function fdjacobian(F, x::Number, t)
        ftx = F(t, x)

        # The 100 below is heuristic
        dx = (x .+ (x==0))./100
        dFdx = (F(t,x+dx)-ftx)./dx

        return dFdx
    end

    function fdjacobian(F, x, t)
        ftx = F(t, x)
        lx = max(length(x),1)
        dFdx = zeros(eltype(x), lx, lx)
        for j = 1:lx
            # The 100 below is heuristic
            dx = zeros(eltype(x), lx)
            dx[j] = (x[j] .+ (x[j]==0))./100
            dFdx[:,j] = (F(t,x+dx)-ftx)./dx[j]
        end
        return dFdx
    end

    if typeof(jacobian) == Function
        G = jacobian
    else
        G = (t, x)->fdjacobian(F, x, t)
    end

    h = diff(tspan)
    x = Array(typeof(x0), length(tspan))
    x[1] = x0

    solstep = 1
    while tspan[solstep] < maximum(tspan)
        ts = tspan[solstep]
        hs = h[solstep]
        xs = x[solstep]
        dFdx = G(ts, xs)
        # FIXME
        if size(dFdx,1) == 1
            jac = 1/gamma/hs - dFdx[1]
        else
            jac = eye(dFdx)/gamma/hs - dFdx
        end

        g = Array(typeof(x0), size(a,1))
        g[1] = (jac \ F(ts + b[1]*hs, xs))
        x[solstep+1] = x[solstep] + b[1]*g[1]

        for i = 2:size(a,1)
            dx = zero(x0)
            dF = zero(x0/hs)
            for j = 1:i-1
                dx += a[i,j]*g[j]
                dF += c[i,j]*g[j]
            end
            g[i] = (jac \ (F(ts + b[i]*hs, xs + dx) + dF/hs))
            x[solstep+1] += b[i]*g[i]
        end
        solstep += 1
    end
    return [tspan], x
end


# Kaps-Rentrop coefficients
const kr4_coefficients = (0.231,
                          [0              0             0 0
                           2              0             0 0
                           4.452470820736 4.16352878860 0 0
                           4.452470820736 4.16352878860 0 0],
                          [3.95750374663  4.62489238836 0.617477263873 1.28261294568],
                          [ 0               0                0        0
                           -5.07167533877   0                0        0
                            6.02015272865   0.1597500684673  0        0
                           -1.856343618677 -8.50538085819   -2.08407513602 0],)

ode4s_kr(F, x0, tspan; jacobian=nothing) = oderosenbrock(F, x0, tspan, kr4_coefficients...; jacobian=jacobian)

# Shampine coefficients
const s4_coefficients = (0.5,
                         [ 0    0    0 0
                           2    0    0 0
                          48/25 6/25 0 0
                          48/25 6/25 0 0],
                         [19/9 1/2 25/108 125/108],
                         [   0       0      0   0
                            -8       0      0   0
                           372/25   12/5    0   0
                          -112/125 -54/125 -2/5 0],)

ode4s_s(F, x0, tspan; jacobian=nothing) = oderosenbrock(F, x0, tspan, s4_coefficients...; jacobian=jacobian)

# Use Shampine coefficients by default (matching Numerical Recipes)
const ode4s = ode4s_s

# ODE_MS Fixed-step, fixed-order multi-step numerical method with Adams-Bashforth-Moulton coefficients
function ode_ms(F, x0, tspan, order::Integer)
    h = diff(tspan)
    x = Array(typeof(x0), length(tspan))
    x[1] = x0

    if 1 <= order <= 4
        b = [ 1      0      0     0
             -1/2    3/2    0     0
             5/12  -16/12  23/12 0
             -9/24   37/24 -59/24 55/24]
    else
        for steporder = size(b,1):order
            s = steporder - 1
            for j = 0:s
                # Assign in correct order for multiplication below
                #                    (a factor depending on j and s)      .* (an integral of a polynomial with -(0:s), except -j, as roots)
                b[steporder,s-j+1] = (-1).^j./factorial(j)./factorial(s-j).*diff(polyval(polyint(poly(diagm(-[0:j-1; j+1:s]))),0:1))
            end
        end
    end

    # TODO: use a better data structure here (should be an order-element circ buffer)
    xdot = similar(x)
    for i = 1:length(tspan)-1
        # Need to run the first several steps at reduced order
        steporder = min(i, order)
        xdot[i] = F(tspan[i], x[i])

        x[i+1] = x[i]
        for j = 1:steporder
            x[i+1] += h[i]*b[steporder, j]*xdot[i-(steporder-1) + (j-1)]
        end
    end
    return [tspan], x
end

# Use order 4 by default
ode4ms(F, x0, tspan) = ode_ms(F, x0, tspan, 4)

end # module ODE<|MERGE_RESOLUTION|>--- conflicted
+++ resolved
@@ -5,11 +5,7 @@
 using Polynomial
 
 ## minimal function export list
-<<<<<<< HEAD
-export ode23, ode4, ode45, ode4s, ode4ms, dop853, ODEProblem
-=======
-export ode23, ode4, ode45, ode4s, ode4ms, ode78
->>>>>>> 913a3a5e
+export ode23, ode4, ode45, ode4s, ode4ms, ode78, dop853, ODEProblem
 
 ## complete function export list
 #export ode23, ode4,
